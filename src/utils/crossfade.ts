import { OptimizedLoopPoints } from '../types/audio.types'

<<<<<<< HEAD
const EPSILON = 1e-6

=======
>>>>>>> 9df77a43
const getFadeInGain = (progress: number, useHann: boolean) => {
  if (useHann) {
    return Math.sqrt(0.5 - 0.5 * Math.cos(Math.PI * progress))
  }

  return Math.sin((progress * Math.PI) / 2)
}

const getFadeOutGain = (progress: number, useHann: boolean) => {
  if (useHann) {
    return Math.sqrt(0.5 + 0.5 * Math.cos(Math.PI * progress))
  }

  return Math.cos((progress * Math.PI) / 2)
}

<<<<<<< HEAD
const removeDCOffsetInPlace = (data: Float32Array) => {
  let sum = 0

  for (let i = 0; i < data.length; i++) {
    sum += data[i]
  }

  const mean = sum / Math.max(1, data.length)

  if (Math.abs(mean) < EPSILON) {
    return
  }

  for (let i = 0; i < data.length; i++) {
    data[i] -= mean
  }
}

const getSegmentMean = (
  data: Float32Array,
  start: number,
  length: number
): number => {
  const clampedStart = Math.max(0, Math.min(start, data.length - 1))
  const clampedEnd = Math.min(clampedStart + length, data.length)

  let sum = 0

  for (let i = clampedStart; i < clampedEnd; i++) {
    sum += data[i]
  }

  return sum / Math.max(1, clampedEnd - clampedStart)
}

const getAverageSlope = (
  data: Float32Array,
  start: number,
  length: number
): number => {
  const window = Math.max(2, Math.min(length, data.length - start))
  let sum = 0

  for (let i = 0; i < window - 1; i++) {
    const idx = start + i
    sum += data[idx + 1] - data[idx]
  }

  return sum / Math.max(1, window - 1)
}

const smoothLoopSeam = (data: Float32Array) => {
  const seamWindow = Math.min(2048, Math.floor(data.length * 0.1))

  if (seamWindow < 4) {
    return
  }

  const tailStart = data.length - seamWindow
  const startMean = getSegmentMean(data, 0, seamWindow)
  const endMean = getSegmentMean(data, tailStart, seamWindow)
  const meanOffset = endMean - startMean

  for (let i = 0; i < seamWindow; i++) {
    const progress = (i + 1) / seamWindow
    const idx = tailStart + i
    data[idx] -= meanOffset * progress
  }

  const startSlope = getAverageSlope(data, 0, seamWindow)
  const endSlope = getAverageSlope(data, tailStart, seamWindow)
  const slopeOffset = endSlope - startSlope

  for (let i = 0; i < seamWindow; i++) {
    const progress = (i + 1) / seamWindow
    const idx = tailStart + i
    data[idx] -= slopeOffset * progress * seamWindow * 0.5
  }

  for (let pass = 0; pass < 2; pass++) {
    let previous = data[tailStart]

    for (let i = 1; i < seamWindow - 1; i++) {
      const idx = tailStart + i
      const current = data[idx]
      const next = data[idx + 1]
      data[idx] = current * 0.5 + (previous + next) * 0.25
      previous = current
    }
  }
}

=======
>>>>>>> 9df77a43
/**
 * Apply an equal-power crossfade to create a seamless loop segment
 * @param audioBuffer Original audio buffer
 * @param loopPoints Optimized loop points with crossfade duration
 * @returns New audio buffer with crossfade applied
 */
export function applyCrossfade(
  audioBuffer: AudioBuffer,
  loopPoints: OptimizedLoopPoints
): AudioBuffer {
  const sampleRate = audioBuffer.sampleRate
  const numberOfChannels = audioBuffer.numberOfChannels
  const fadeLength = Math.floor(loopPoints.crossfadeDuration * sampleRate)
  const useHannFade = loopPoints.crossfadeDuration >= 0.075

  // Calculate the length of the output buffer
  const startSample = loopPoints.startSample
  const endSample = loopPoints.endSample
  const loopLength = endSample - startSample
  const stitchLength = Math.min(fadeLength, Math.floor(loopLength * 0.2))

  // Create new audio buffer
  const audioContext = new AudioContext()
  const newBuffer = audioContext.createBuffer(
    numberOfChannels,
    loopLength,
    sampleRate
  )

  // Process each channel
  for (let channel = 0; channel < numberOfChannels; channel++) {
    const inputData = audioBuffer.getChannelData(channel)
    const outputData = newBuffer.getChannelData(channel)

    // Copy the main loop segment
    for (let i = 0; i < loopLength; i++) {
      outputData[i] = inputData[startSample + i]
    }

    // Blend-in a short slice from the loop tail so the start already
    // contains upcoming waveform information
    for (let i = 0; i < stitchLength; i++) {
      const mixProgress = i / Math.max(1, stitchLength - 1)
      const blendAmount = 0.35 * (1 - mixProgress)
      const tailIndex = Math.max(startSample, endSample - stitchLength + i)
      outputData[i] =
        outputData[i] * (1 - blendAmount) + inputData[tailIndex] * blendAmount
    }

    // Apply crossfade at the beginning (fade in from end of loop)
    for (let i = 0; i < fadeLength; i++) {
      const progress = i / Math.max(1, fadeLength - 1)
      const fadeInGain = getFadeInGain(progress, useHannFade)
      const fadeOutGain = getFadeOutGain(progress, useHannFade)

      // Get the sample from the end of the loop
      const endLoopSample = inputData[endSample - fadeLength + i]
      const startLoopSample = outputData[i]

      // Apply crossfade
      outputData[i] = fadeInGain * startLoopSample + fadeOutGain * endLoopSample
    }

    // Apply crossfade at the end (fade out to beginning of loop)
    for (let i = 0; i < fadeLength; i++) {
      const progress = i / Math.max(1, fadeLength - 1)
      const fadeOutGain = getFadeOutGain(progress, useHannFade)
      const fadeInGain = getFadeInGain(progress, useHannFade)

      const currentSample = outputData[loopLength - fadeLength + i]
      const startLoopSample = inputData[startSample + i]

      outputData[loopLength - fadeLength + i] =
        fadeOutGain * currentSample + fadeInGain * startLoopSample
    }

    // Pre-blend the start material into the tail to soften the entry
    for (let i = 0; i < stitchLength; i++) {
      const mixProgress = i / Math.max(1, stitchLength - 1)
      const blendAmount = 0.35 * mixProgress
      const targetIndex = loopLength - stitchLength + i
      outputData[targetIndex] =
        outputData[targetIndex] * (1 - blendAmount) +
        inputData[startSample + i] * blendAmount
    }
<<<<<<< HEAD

    removeDCOffsetInPlace(outputData)
    smoothLoopSeam(outputData)
=======
>>>>>>> 9df77a43
  }

  return newBuffer
}

/**
 * Create an extended loop by repeating the loop segment
 * @param loopBuffer The single loopable segment (with crossfade)
 * @param targetDuration Desired duration in seconds
 * @returns New audio buffer with extended loop
 */
export function createExtendedLoop(
  loopBuffer: AudioBuffer,
  targetDuration: number
): AudioBuffer {
  const sampleRate = loopBuffer.sampleRate
  const numberOfChannels = loopBuffer.numberOfChannels
  const loopLength = loopBuffer.length

  // Calculate total samples for target duration
  const totalSamples = Math.floor(targetDuration * sampleRate)

  // Create new audio buffer
  const audioContext = new AudioContext()
  const extendedBuffer = audioContext.createBuffer(
    numberOfChannels,
    totalSamples,
    sampleRate
  )

  // Process each channel
  for (let channel = 0; channel < numberOfChannels; channel++) {
    const loopData = loopBuffer.getChannelData(channel)
    const outputData = extendedBuffer.getChannelData(channel)

    // Copy the loop multiple times
    for (let i = 0; i < totalSamples; i++) {
      const loopPosition = i % loopLength
      outputData[i] = loopData[loopPosition]
    }
  }

  return extendedBuffer
}

/**
 * Create a loopable segment without extending it
 * This prepares the audio for seamless looping by applying crossfade
 */
export function createLoopableSegment(
  audioBuffer: AudioBuffer,
  loopPoints: OptimizedLoopPoints
): AudioBuffer {
  return applyCrossfade(audioBuffer, loopPoints)
}<|MERGE_RESOLUTION|>--- conflicted
+++ resolved
@@ -1,10 +1,5 @@
 import { OptimizedLoopPoints } from '../types/audio.types'
 
-<<<<<<< HEAD
-const EPSILON = 1e-6
-
-=======
->>>>>>> 9df77a43
 const getFadeInGain = (progress: number, useHann: boolean) => {
   if (useHann) {
     return Math.sqrt(0.5 - 0.5 * Math.cos(Math.PI * progress))
@@ -21,101 +16,6 @@
   return Math.cos((progress * Math.PI) / 2)
 }
 
-<<<<<<< HEAD
-const removeDCOffsetInPlace = (data: Float32Array) => {
-  let sum = 0
-
-  for (let i = 0; i < data.length; i++) {
-    sum += data[i]
-  }
-
-  const mean = sum / Math.max(1, data.length)
-
-  if (Math.abs(mean) < EPSILON) {
-    return
-  }
-
-  for (let i = 0; i < data.length; i++) {
-    data[i] -= mean
-  }
-}
-
-const getSegmentMean = (
-  data: Float32Array,
-  start: number,
-  length: number
-): number => {
-  const clampedStart = Math.max(0, Math.min(start, data.length - 1))
-  const clampedEnd = Math.min(clampedStart + length, data.length)
-
-  let sum = 0
-
-  for (let i = clampedStart; i < clampedEnd; i++) {
-    sum += data[i]
-  }
-
-  return sum / Math.max(1, clampedEnd - clampedStart)
-}
-
-const getAverageSlope = (
-  data: Float32Array,
-  start: number,
-  length: number
-): number => {
-  const window = Math.max(2, Math.min(length, data.length - start))
-  let sum = 0
-
-  for (let i = 0; i < window - 1; i++) {
-    const idx = start + i
-    sum += data[idx + 1] - data[idx]
-  }
-
-  return sum / Math.max(1, window - 1)
-}
-
-const smoothLoopSeam = (data: Float32Array) => {
-  const seamWindow = Math.min(2048, Math.floor(data.length * 0.1))
-
-  if (seamWindow < 4) {
-    return
-  }
-
-  const tailStart = data.length - seamWindow
-  const startMean = getSegmentMean(data, 0, seamWindow)
-  const endMean = getSegmentMean(data, tailStart, seamWindow)
-  const meanOffset = endMean - startMean
-
-  for (let i = 0; i < seamWindow; i++) {
-    const progress = (i + 1) / seamWindow
-    const idx = tailStart + i
-    data[idx] -= meanOffset * progress
-  }
-
-  const startSlope = getAverageSlope(data, 0, seamWindow)
-  const endSlope = getAverageSlope(data, tailStart, seamWindow)
-  const slopeOffset = endSlope - startSlope
-
-  for (let i = 0; i < seamWindow; i++) {
-    const progress = (i + 1) / seamWindow
-    const idx = tailStart + i
-    data[idx] -= slopeOffset * progress * seamWindow * 0.5
-  }
-
-  for (let pass = 0; pass < 2; pass++) {
-    let previous = data[tailStart]
-
-    for (let i = 1; i < seamWindow - 1; i++) {
-      const idx = tailStart + i
-      const current = data[idx]
-      const next = data[idx + 1]
-      data[idx] = current * 0.5 + (previous + next) * 0.25
-      previous = current
-    }
-  }
-}
-
-=======
->>>>>>> 9df77a43
 /**
  * Apply an equal-power crossfade to create a seamless loop segment
  * @param audioBuffer Original audio buffer
@@ -201,12 +101,6 @@
         outputData[targetIndex] * (1 - blendAmount) +
         inputData[startSample + i] * blendAmount
     }
-<<<<<<< HEAD
-
-    removeDCOffsetInPlace(outputData)
-    smoothLoopSeam(outputData)
-=======
->>>>>>> 9df77a43
   }
 
   return newBuffer
